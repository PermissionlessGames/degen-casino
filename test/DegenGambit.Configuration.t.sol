// SPDX-License-Identifier: UNLICENSED
pragma solidity ^0.8.13;

import {Test, console} from "../lib/forge-std/src/Test.sol";
import {DegenGambit} from "../src/DegenGambit.sol";

contract DegenGambitConfigurationTest is Test {
    DegenGambit public degenGambit;

    uint256 blocksToAct = 20;
    uint256 costToSpin = 0.1 ether;
    uint256 costToRespin = 0.07 ether;

    function setUp() public {
        degenGambit = new DegenGambit(blocksToAct, costToSpin, costToRespin);
    }

    function test_configuration() public view {
        assertEq(degenGambit.BlocksToAct(), blocksToAct);
        assertEq(degenGambit.CostToSpin(), costToSpin);
        assertEq(degenGambit.CostToRespin(), costToRespin);
    }

    function test_supportsInterface() public view {
        assertEq(degenGambit.supportsInterface(0x01ffc9a7), true);
        assertEq(degenGambit.supportsInterface(0x36372b07), true);
    }

    function test_version() public view {
        string memory version = degenGambit.version();
        assertEq(version, "1");
    }

    function test_ERC20Metadata() public view {
        assertEq(degenGambit.name(), "Degen's Gambit");
<<<<<<< HEAD
        assertEq(degenGambit.decimals(), 18);
=======
        assertEq(degenGambit.decimals(), 0);
>>>>>>> 8e9c202c
        // Call the symbol function
        string memory symbol = degenGambit.symbol();

        // Ensure the symbol starts with "DG-"
        bytes memory prefix = bytes("DG-");
        for (uint i = 0; i < prefix.length; i++) {
            assertEq(
                bytes(symbol)[i],
                prefix[i],
                "Symbol prefix does not match 'DG-'"
            );
        }

        // Check if the suffix is a number between 0 and 9999
        string memory suffix = substring(symbol, 3, bytes(symbol).length); // Get the number part
        uint256 value = parseUint(suffix);

        // Assert the suffix number is within range
        assertTrue(
            value >= 0 && value < 10000,
            "Symbol suffix is out of expected range"
        );
    }

    // Helper function to parse a string to a uint
    function parseUint(string memory _a) internal pure returns (uint256) {
        bytes memory bresult = bytes(_a);
        uint256 result = 0;
        for (uint256 i = 0; i < bresult.length; i++) {
            if (uint8(bresult[i]) >= 48 && uint8(bresult[i]) <= 57) {
                result = result * 10 + (uint8(bresult[i]) - 48);
            }
        }
        return result;
    }

    // Helper function to extract substring
    function substring(
        string memory str,
        uint256 startIndex,
        uint256 endIndex
    ) internal pure returns (string memory) {
        bytes memory strBytes = bytes(str);
        bytes memory result = new bytes(endIndex - startIndex);
        for (uint256 i = startIndex; i < endIndex; i++) {
            result[i - startIndex] = strBytes[i];
        }
        return string(result);
    }

    // Test generated using the generate_sample_tests() function from the game design notebook
    function test_sampling_functions() public view {
        assertEq(degenGambit.sampleUnmodifiedLeftReel(0), 0);
        assertEq(
            degenGambit.sampleUnmodifiedLeftReel(28789306590710891878023168),
            0
        );
        assertEq(
            degenGambit.sampleUnmodifiedLeftReel(14394653295355445939011584),
            0
        );
        assertEq(
            degenGambit.sampleUnmodifiedLeftReel(28789307743632396484870144),
            1
        );

        assertEq(
            degenGambit.sampleUnmodifiedLeftReel(28789307743632396484870144),
            1
        );
        assertEq(
            degenGambit.sampleUnmodifiedLeftReel(143946519118496404107952128),
            1
        );
        assertEq(
            degenGambit.sampleUnmodifiedLeftReel(86367913431064400296411136),
            1
        );
        assertEq(
            degenGambit.sampleUnmodifiedLeftReel(28789306590710891878023168),
            0
        );
        assertEq(
            degenGambit.sampleUnmodifiedLeftReel(143946520271417908714799104),
            2
        );

        assertEq(
            degenGambit.sampleUnmodifiedLeftReel(143946520271417908714799104),
            2
        );
        assertEq(
            degenGambit.sampleUnmodifiedLeftReel(201525125382389160222916608),
            2
        );
        assertEq(
            degenGambit.sampleUnmodifiedLeftReel(172735822826903534468857856),
            2
        );
        assertEq(
            degenGambit.sampleUnmodifiedLeftReel(143946519118496404107952128),
            1
        );
        assertEq(
            degenGambit.sampleUnmodifiedLeftReel(201525126535310664829763584),
            3
        );

        assertEq(
            degenGambit.sampleUnmodifiedLeftReel(201525126535310664829763584),
            3
        );
        assertEq(
            degenGambit.sampleUnmodifiedLeftReel(259103731646281916337881088),
            3
        );
        assertEq(
            degenGambit.sampleUnmodifiedLeftReel(230314429090796290583822336),
            3
        );
        assertEq(
            degenGambit.sampleUnmodifiedLeftReel(201525125382389160222916608),
            2
        );
        assertEq(
            degenGambit.sampleUnmodifiedLeftReel(259103732799203420944728064),
            4
        );

        assertEq(
            degenGambit.sampleUnmodifiedLeftReel(259103732799203420944728064),
            4
        );
        assertEq(
            degenGambit.sampleUnmodifiedLeftReel(374260944174067428567810048),
            4
        );
        assertEq(
            degenGambit.sampleUnmodifiedLeftReel(316682338486635424756269056),
            4
        );
        assertEq(
            degenGambit.sampleUnmodifiedLeftReel(259103731646281916337881088),
            3
        );
        assertEq(
            degenGambit.sampleUnmodifiedLeftReel(374260945326988933174657024),
            5
        );

        assertEq(
            degenGambit.sampleUnmodifiedLeftReel(374260945326988933174657024),
            5
        );
        assertEq(
            degenGambit.sampleUnmodifiedLeftReel(431839550437960184682774528),
            5
        );
        assertEq(
            degenGambit.sampleUnmodifiedLeftReel(403050247882474558928715776),
            5
        );
        assertEq(
            degenGambit.sampleUnmodifiedLeftReel(374260944174067428567810048),
            4
        );
        assertEq(
            degenGambit.sampleUnmodifiedLeftReel(431839551590881689289621504),
            6
        );

        assertEq(
            degenGambit.sampleUnmodifiedLeftReel(431839551590881689289621504),
            6
        );
        assertEq(
            degenGambit.sampleUnmodifiedLeftReel(489418156701852940797739008),
            6
        );
        assertEq(
            degenGambit.sampleUnmodifiedLeftReel(460628854146367315043680256),
            6
        );
        assertEq(
            degenGambit.sampleUnmodifiedLeftReel(431839550437960184682774528),
            5
        );
        assertEq(
            degenGambit.sampleUnmodifiedLeftReel(489418157854774445404585984),
            7
        );

        assertEq(
            degenGambit.sampleUnmodifiedLeftReel(489418157854774445404585984),
            7
        );
        assertEq(
            degenGambit.sampleUnmodifiedLeftReel(604575369229638453027667968),
            7
        );
        assertEq(
            degenGambit.sampleUnmodifiedLeftReel(546996763542206449216126976),
            7
        );
        assertEq(
            degenGambit.sampleUnmodifiedLeftReel(489418156701852940797739008),
            6
        );
        assertEq(
            degenGambit.sampleUnmodifiedLeftReel(604575370382559957634514944),
            8
        );

        assertEq(
            degenGambit.sampleUnmodifiedLeftReel(604575370382559957634514944),
            8
        );
        assertEq(
            degenGambit.sampleUnmodifiedLeftReel(662153975493531209142632448),
            8
        );
        assertEq(
            degenGambit.sampleUnmodifiedLeftReel(633364672938045583388573696),
            8
        );
        assertEq(
            degenGambit.sampleUnmodifiedLeftReel(604575369229638453027667968),
            7
        );
        assertEq(
            degenGambit.sampleUnmodifiedLeftReel(662153976646452713749479424),
            9
        );

        assertEq(
            degenGambit.sampleUnmodifiedLeftReel(662153976646452713749479424),
            9
        );
        assertEq(
            degenGambit.sampleUnmodifiedLeftReel(719732581757423965257596928),
            9
        );
        assertEq(
            degenGambit.sampleUnmodifiedLeftReel(690943279201938339503538176),
            9
        );
        assertEq(
            degenGambit.sampleUnmodifiedLeftReel(662153975493531209142632448),
            8
        );
        assertEq(
            degenGambit.sampleUnmodifiedLeftReel(719732582910345469864443904),
            10
        );

        assertEq(
            degenGambit.sampleUnmodifiedLeftReel(719732582910345469864443904),
            10
        );
        assertEq(
            degenGambit.sampleUnmodifiedLeftReel(834889794285209477487525888),
            10
        );
        assertEq(
            degenGambit.sampleUnmodifiedLeftReel(777311188597777473675984896),
            10
        );
        assertEq(
            degenGambit.sampleUnmodifiedLeftReel(719732581757423965257596928),
            9
        );
        assertEq(
            degenGambit.sampleUnmodifiedLeftReel(834889795438130982094372864),
            11
        );

        assertEq(
            degenGambit.sampleUnmodifiedLeftReel(834889795438130982094372864),
            11
        );
        assertEq(
            degenGambit.sampleUnmodifiedLeftReel(892468400549102233602490368),
            11
        );
        assertEq(
            degenGambit.sampleUnmodifiedLeftReel(863679097993616607848431616),
            11
        );
        assertEq(
            degenGambit.sampleUnmodifiedLeftReel(834889794285209477487525888),
            10
        );
        assertEq(
            degenGambit.sampleUnmodifiedLeftReel(892468401702023738209337344),
            12
        );

        assertEq(
            degenGambit.sampleUnmodifiedLeftReel(892468401702023738209337344),
            12
        );
        assertEq(
            degenGambit.sampleUnmodifiedLeftReel(950047006812994989717454848),
            12
        );
        assertEq(
            degenGambit.sampleUnmodifiedLeftReel(921257704257509363963396096),
            12
        );
        assertEq(
            degenGambit.sampleUnmodifiedLeftReel(892468400549102233602490368),
            11
        );
        assertEq(
            degenGambit.sampleUnmodifiedLeftReel(950047007965916494324301824),
            13
        );

        assertEq(
            degenGambit.sampleUnmodifiedLeftReel(950047007965916494324301824),
            13
        );
        assertEq(
            degenGambit.sampleUnmodifiedLeftReel(1065204219340780501947383808),
            13
        );
        assertEq(
            degenGambit.sampleUnmodifiedLeftReel(1007625613653348498135842816),
            13
        );
        assertEq(
            degenGambit.sampleUnmodifiedLeftReel(950047006812994989717454848),
            12
        );
        assertEq(
            degenGambit.sampleUnmodifiedLeftReel(1065204220493702006554230784),
            14
        );

        assertEq(
            degenGambit.sampleUnmodifiedLeftReel(1065204220493702006554230784),
            14
        );
        assertEq(
            degenGambit.sampleUnmodifiedLeftReel(1122782825604673258062348288),
            14
        );
        assertEq(
            degenGambit.sampleUnmodifiedLeftReel(1093993523049187632308289536),
            14
        );
        assertEq(
            degenGambit.sampleUnmodifiedLeftReel(1065204219340780501947383808),
            13
        );
        assertEq(
            degenGambit.sampleUnmodifiedLeftReel(1122782826757594762669195264),
            15
        );

        assertEq(
            degenGambit.sampleUnmodifiedLeftReel(1122782826757594762669195264),
            15
        );
        assertEq(
            degenGambit.sampleUnmodifiedLeftReel(1180361431868566014177312768),
            15
        );
        assertEq(
            degenGambit.sampleUnmodifiedLeftReel(1151572129313080388423254016),
            15
        );
        assertEq(
            degenGambit.sampleUnmodifiedLeftReel(1122782825604673258062348288),
            14
        );
        assertEq(
            degenGambit.sampleUnmodifiedLeftReel(1180361433021487518784159744),
            16
        );

        assertEq(
            degenGambit.sampleUnmodifiedLeftReel(1180361433021487518784159744),
            16
        );
        assertEq(
            degenGambit.sampleUnmodifiedLeftReel(1209150735000512392234795008),
            16
        );
        assertEq(
            degenGambit.sampleUnmodifiedLeftReel(1194756084010999955509477376),
            16
        );
        assertEq(
            degenGambit.sampleUnmodifiedLeftReel(1180361431868566014177312768),
            15
        );
        assertEq(
            degenGambit.sampleUnmodifiedLeftReel(1209150736153433896841641984),
            17
        );

        assertEq(
            degenGambit.sampleUnmodifiedLeftReel(1209150736153433896841641984),
            17
        );
        assertEq(
            degenGambit.sampleUnmodifiedLeftReel(1223545386566485581263536128),
            17
        );
        assertEq(
            degenGambit.sampleUnmodifiedLeftReel(1216348061359959739052589056),
            17
        );
        assertEq(
            degenGambit.sampleUnmodifiedLeftReel(1209150735000512392234795008),
            16
        );
        assertEq(
            degenGambit.sampleUnmodifiedLeftReel(1223545387719407085870383104),
            18
        );

        assertEq(
            degenGambit.sampleUnmodifiedLeftReel(1223545387719407085870383104),
            18
        );
        assertEq(
            degenGambit.sampleUnmodifiedLeftReel(1237940038132458770292277248),
            18
        );
        assertEq(
            degenGambit.sampleUnmodifiedLeftReel(1230742712925932928081330176),
            18
        );
        assertEq(
            degenGambit.sampleUnmodifiedLeftReel(1223545386566485581263536128),
            17
        );

        assertEq(degenGambit.sampleUnmodifiedCenterReel(0), 0);
        assertEq(degenGambit.sampleUnmodifiedCenterReel(26812131135455232), 0);
        assertEq(degenGambit.sampleUnmodifiedCenterReel(13406065567727616), 0);
        assertEq(degenGambit.sampleUnmodifiedCenterReel(26812132209197056), 1);

        assertEq(degenGambit.sampleUnmodifiedCenterReel(26812132209197056), 1);
        assertEq(degenGambit.sampleUnmodifiedCenterReel(80436386963914752), 1);
        assertEq(degenGambit.sampleUnmodifiedCenterReel(53624259586555904), 1);
        assertEq(degenGambit.sampleUnmodifiedCenterReel(26812131135455232), 0);
        assertEq(degenGambit.sampleUnmodifiedCenterReel(80436388037656576), 2);

        assertEq(degenGambit.sampleUnmodifiedCenterReel(80436388037656576), 2);
        assertEq(degenGambit.sampleUnmodifiedCenterReel(187684898620833792), 2);
        assertEq(degenGambit.sampleUnmodifiedCenterReel(134060643329245184), 2);
        assertEq(degenGambit.sampleUnmodifiedCenterReel(80436386963914752), 1);
        assertEq(degenGambit.sampleUnmodifiedCenterReel(187684899694575616), 3);

        assertEq(degenGambit.sampleUnmodifiedCenterReel(187684899694575616), 3);
        assertEq(degenGambit.sampleUnmodifiedCenterReel(241309154449293312), 3);
        assertEq(degenGambit.sampleUnmodifiedCenterReel(214497027071934464), 3);
        assertEq(degenGambit.sampleUnmodifiedCenterReel(187684898620833792), 2);
        assertEq(degenGambit.sampleUnmodifiedCenterReel(241309155523035136), 4);

        assertEq(degenGambit.sampleUnmodifiedCenterReel(241309155523035136), 4);
        assertEq(degenGambit.sampleUnmodifiedCenterReel(294933410277752832), 4);
        assertEq(degenGambit.sampleUnmodifiedCenterReel(268121282900393984), 4);
        assertEq(degenGambit.sampleUnmodifiedCenterReel(241309154449293312), 3);
        assertEq(degenGambit.sampleUnmodifiedCenterReel(294933411351494656), 5);

        assertEq(degenGambit.sampleUnmodifiedCenterReel(294933411351494656), 5);
        assertEq(degenGambit.sampleUnmodifiedCenterReel(402181921934671872), 5);
        assertEq(degenGambit.sampleUnmodifiedCenterReel(348557666643083264), 5);
        assertEq(degenGambit.sampleUnmodifiedCenterReel(294933410277752832), 4);
        assertEq(degenGambit.sampleUnmodifiedCenterReel(402181923008413696), 6);

        assertEq(degenGambit.sampleUnmodifiedCenterReel(402181923008413696), 6);
        assertEq(degenGambit.sampleUnmodifiedCenterReel(455806177763131392), 6);
        assertEq(degenGambit.sampleUnmodifiedCenterReel(428994050385772544), 6);
        assertEq(degenGambit.sampleUnmodifiedCenterReel(402181921934671872), 5);
        assertEq(degenGambit.sampleUnmodifiedCenterReel(455806178836873216), 7);

        assertEq(degenGambit.sampleUnmodifiedCenterReel(455806178836873216), 7);
        assertEq(degenGambit.sampleUnmodifiedCenterReel(509430433591590912), 7);
        assertEq(degenGambit.sampleUnmodifiedCenterReel(482618306214232064), 7);
        assertEq(degenGambit.sampleUnmodifiedCenterReel(455806177763131392), 6);
        assertEq(degenGambit.sampleUnmodifiedCenterReel(509430434665332736), 8);

        assertEq(degenGambit.sampleUnmodifiedCenterReel(509430434665332736), 8);
        assertEq(degenGambit.sampleUnmodifiedCenterReel(616678945248509952), 8);
        assertEq(degenGambit.sampleUnmodifiedCenterReel(563054689956921344), 8);
        assertEq(degenGambit.sampleUnmodifiedCenterReel(509430433591590912), 7);
        assertEq(degenGambit.sampleUnmodifiedCenterReel(616678946322251776), 9);

        assertEq(degenGambit.sampleUnmodifiedCenterReel(616678946322251776), 9);
        assertEq(degenGambit.sampleUnmodifiedCenterReel(670303201076969472), 9);
        assertEq(degenGambit.sampleUnmodifiedCenterReel(643491073699610624), 9);
        assertEq(degenGambit.sampleUnmodifiedCenterReel(616678945248509952), 8);
        assertEq(
            degenGambit.sampleUnmodifiedCenterReel(670303202150711296),
            10
        );

        assertEq(
            degenGambit.sampleUnmodifiedCenterReel(670303202150711296),
            10
        );
        assertEq(
            degenGambit.sampleUnmodifiedCenterReel(723927456905428992),
            10
        );
        assertEq(
            degenGambit.sampleUnmodifiedCenterReel(697115329528070144),
            10
        );
        assertEq(degenGambit.sampleUnmodifiedCenterReel(670303201076969472), 9);
        assertEq(
            degenGambit.sampleUnmodifiedCenterReel(723927457979170816),
            11
        );

        assertEq(
            degenGambit.sampleUnmodifiedCenterReel(723927457979170816),
            11
        );
        assertEq(
            degenGambit.sampleUnmodifiedCenterReel(831175968562348032),
            11
        );
        assertEq(
            degenGambit.sampleUnmodifiedCenterReel(777551713270759424),
            11
        );
        assertEq(
            degenGambit.sampleUnmodifiedCenterReel(723927456905428992),
            10
        );
        assertEq(
            degenGambit.sampleUnmodifiedCenterReel(831175969636089856),
            12
        );

        assertEq(
            degenGambit.sampleUnmodifiedCenterReel(831175969636089856),
            12
        );
        assertEq(
            degenGambit.sampleUnmodifiedCenterReel(884800224390807552),
            12
        );
        assertEq(
            degenGambit.sampleUnmodifiedCenterReel(857988097013448704),
            12
        );
        assertEq(
            degenGambit.sampleUnmodifiedCenterReel(831175968562348032),
            11
        );
        assertEq(
            degenGambit.sampleUnmodifiedCenterReel(884800225464549376),
            13
        );

        assertEq(
            degenGambit.sampleUnmodifiedCenterReel(884800225464549376),
            13
        );
        assertEq(
            degenGambit.sampleUnmodifiedCenterReel(938424480219267072),
            13
        );
        assertEq(
            degenGambit.sampleUnmodifiedCenterReel(911612352841908224),
            13
        );
        assertEq(
            degenGambit.sampleUnmodifiedCenterReel(884800224390807552),
            12
        );
        assertEq(
            degenGambit.sampleUnmodifiedCenterReel(938424481293008896),
            14
        );

        assertEq(
            degenGambit.sampleUnmodifiedCenterReel(938424481293008896),
            14
        );
        assertEq(
            degenGambit.sampleUnmodifiedCenterReel(1045672991876186112),
            14
        );
        assertEq(
            degenGambit.sampleUnmodifiedCenterReel(992048736584597504),
            14
        );
        assertEq(
            degenGambit.sampleUnmodifiedCenterReel(938424480219267072),
            13
        );
        assertEq(
            degenGambit.sampleUnmodifiedCenterReel(1045672992949927936),
            15
        );

        assertEq(
            degenGambit.sampleUnmodifiedCenterReel(1045672992949927936),
            15
        );
        assertEq(
            degenGambit.sampleUnmodifiedCenterReel(1099297247704645632),
            15
        );
        assertEq(
            degenGambit.sampleUnmodifiedCenterReel(1072485120327286784),
            15
        );
        assertEq(
            degenGambit.sampleUnmodifiedCenterReel(1045672991876186112),
            14
        );
        assertEq(
            degenGambit.sampleUnmodifiedCenterReel(1099297248778387456),
            16
        );

        assertEq(
            degenGambit.sampleUnmodifiedCenterReel(1099297248778387456),
            16
        );
        assertEq(
            degenGambit.sampleUnmodifiedCenterReel(1112703311661760512),
            16
        );
        assertEq(
            degenGambit.sampleUnmodifiedCenterReel(1106000280220073984),
            16
        );
        assertEq(
            degenGambit.sampleUnmodifiedCenterReel(1099297247704645632),
            15
        );
        assertEq(
            degenGambit.sampleUnmodifiedCenterReel(1112703312735502336),
            17
        );

        assertEq(
            degenGambit.sampleUnmodifiedCenterReel(1112703312735502336),
            17
        );
        assertEq(
            degenGambit.sampleUnmodifiedCenterReel(1139515439575990272),
            17
        );
        assertEq(
            degenGambit.sampleUnmodifiedCenterReel(1126109376155746304),
            17
        );
        assertEq(
            degenGambit.sampleUnmodifiedCenterReel(1112703311661760512),
            16
        );
        assertEq(
            degenGambit.sampleUnmodifiedCenterReel(1139515440649732096),
            18
        );

        assertEq(
            degenGambit.sampleUnmodifiedCenterReel(1139515440649732096),
            18
        );
        assertEq(
            degenGambit.sampleUnmodifiedCenterReel(1152921503533105152),
            18
        );
        assertEq(
            degenGambit.sampleUnmodifiedCenterReel(1146218472091418624),
            18
        );
        assertEq(
            degenGambit.sampleUnmodifiedCenterReel(1139515439575990272),
            17
        );

        assertEq(degenGambit.sampleUnmodifiedRightReel(0), 0);
        assertEq(degenGambit.sampleUnmodifiedRightReel(24970743), 0);
        assertEq(degenGambit.sampleUnmodifiedRightReel(12485371), 0);
        assertEq(degenGambit.sampleUnmodifiedRightReel(24970744), 1);

        assertEq(degenGambit.sampleUnmodifiedRightReel(24970744), 1);
        assertEq(degenGambit.sampleUnmodifiedRightReel(74912223), 1);
        assertEq(degenGambit.sampleUnmodifiedRightReel(49941483), 1);
        assertEq(degenGambit.sampleUnmodifiedRightReel(24970743), 0);
        assertEq(degenGambit.sampleUnmodifiedRightReel(74912224), 2);

        assertEq(degenGambit.sampleUnmodifiedRightReel(74912224), 2);
        assertEq(degenGambit.sampleUnmodifiedRightReel(124853703), 2);
        assertEq(degenGambit.sampleUnmodifiedRightReel(99882963), 2);
        assertEq(degenGambit.sampleUnmodifiedRightReel(74912223), 1);
        assertEq(degenGambit.sampleUnmodifiedRightReel(124853704), 3);

        assertEq(degenGambit.sampleUnmodifiedRightReel(124853704), 3);
        assertEq(degenGambit.sampleUnmodifiedRightReel(224736663), 3);
        assertEq(degenGambit.sampleUnmodifiedRightReel(174795183), 3);
        assertEq(degenGambit.sampleUnmodifiedRightReel(124853703), 2);
        assertEq(degenGambit.sampleUnmodifiedRightReel(224736664), 4);

        assertEq(degenGambit.sampleUnmodifiedRightReel(224736664), 4);
        assertEq(degenGambit.sampleUnmodifiedRightReel(274678143), 4);
        assertEq(degenGambit.sampleUnmodifiedRightReel(249707403), 4);
        assertEq(degenGambit.sampleUnmodifiedRightReel(224736663), 3);
        assertEq(degenGambit.sampleUnmodifiedRightReel(274678144), 5);

        assertEq(degenGambit.sampleUnmodifiedRightReel(274678144), 5);
        assertEq(degenGambit.sampleUnmodifiedRightReel(324619623), 5);
        assertEq(degenGambit.sampleUnmodifiedRightReel(299648883), 5);
        assertEq(degenGambit.sampleUnmodifiedRightReel(274678143), 4);
        assertEq(degenGambit.sampleUnmodifiedRightReel(324619624), 6);

        assertEq(degenGambit.sampleUnmodifiedRightReel(324619624), 6);
        assertEq(degenGambit.sampleUnmodifiedRightReel(424502583), 6);
        assertEq(degenGambit.sampleUnmodifiedRightReel(374561103), 6);
        assertEq(degenGambit.sampleUnmodifiedRightReel(324619623), 5);
        assertEq(degenGambit.sampleUnmodifiedRightReel(424502584), 7);

        assertEq(degenGambit.sampleUnmodifiedRightReel(424502584), 7);
        assertEq(degenGambit.sampleUnmodifiedRightReel(474444063), 7);
        assertEq(degenGambit.sampleUnmodifiedRightReel(449473323), 7);
        assertEq(degenGambit.sampleUnmodifiedRightReel(424502583), 6);
        assertEq(degenGambit.sampleUnmodifiedRightReel(474444064), 8);

        assertEq(degenGambit.sampleUnmodifiedRightReel(474444064), 8);
        assertEq(degenGambit.sampleUnmodifiedRightReel(524385543), 8);
        assertEq(degenGambit.sampleUnmodifiedRightReel(499414803), 8);
        assertEq(degenGambit.sampleUnmodifiedRightReel(474444063), 7);
        assertEq(degenGambit.sampleUnmodifiedRightReel(524385544), 9);

        assertEq(degenGambit.sampleUnmodifiedRightReel(524385544), 9);
        assertEq(degenGambit.sampleUnmodifiedRightReel(624268503), 9);
        assertEq(degenGambit.sampleUnmodifiedRightReel(574327023), 9);
        assertEq(degenGambit.sampleUnmodifiedRightReel(524385543), 8);
        assertEq(degenGambit.sampleUnmodifiedRightReel(624268504), 10);

        assertEq(degenGambit.sampleUnmodifiedRightReel(624268504), 10);
        assertEq(degenGambit.sampleUnmodifiedRightReel(674209983), 10);
        assertEq(degenGambit.sampleUnmodifiedRightReel(649239243), 10);
        assertEq(degenGambit.sampleUnmodifiedRightReel(624268503), 9);
        assertEq(degenGambit.sampleUnmodifiedRightReel(674209984), 11);

        assertEq(degenGambit.sampleUnmodifiedRightReel(674209984), 11);
        assertEq(degenGambit.sampleUnmodifiedRightReel(724151463), 11);
        assertEq(degenGambit.sampleUnmodifiedRightReel(699180723), 11);
        assertEq(degenGambit.sampleUnmodifiedRightReel(674209983), 10);
        assertEq(degenGambit.sampleUnmodifiedRightReel(724151464), 12);

        assertEq(degenGambit.sampleUnmodifiedRightReel(724151464), 12);
        assertEq(degenGambit.sampleUnmodifiedRightReel(824034423), 12);
        assertEq(degenGambit.sampleUnmodifiedRightReel(774092943), 12);
        assertEq(degenGambit.sampleUnmodifiedRightReel(724151463), 11);
        assertEq(degenGambit.sampleUnmodifiedRightReel(824034424), 13);

        assertEq(degenGambit.sampleUnmodifiedRightReel(824034424), 13);
        assertEq(degenGambit.sampleUnmodifiedRightReel(873975903), 13);
        assertEq(degenGambit.sampleUnmodifiedRightReel(849005163), 13);
        assertEq(degenGambit.sampleUnmodifiedRightReel(824034423), 12);
        assertEq(degenGambit.sampleUnmodifiedRightReel(873975904), 14);

        assertEq(degenGambit.sampleUnmodifiedRightReel(873975904), 14);
        assertEq(degenGambit.sampleUnmodifiedRightReel(923917383), 14);
        assertEq(degenGambit.sampleUnmodifiedRightReel(898946643), 14);
        assertEq(degenGambit.sampleUnmodifiedRightReel(873975903), 13);
        assertEq(degenGambit.sampleUnmodifiedRightReel(923917384), 15);

        assertEq(degenGambit.sampleUnmodifiedRightReel(923917384), 15);
        assertEq(degenGambit.sampleUnmodifiedRightReel(1023800343), 15);
        assertEq(degenGambit.sampleUnmodifiedRightReel(973858863), 15);
        assertEq(degenGambit.sampleUnmodifiedRightReel(923917383), 14);
        assertEq(degenGambit.sampleUnmodifiedRightReel(1023800344), 16);

        assertEq(degenGambit.sampleUnmodifiedRightReel(1023800344), 16);
        assertEq(degenGambit.sampleUnmodifiedRightReel(1036285713), 16);
        assertEq(degenGambit.sampleUnmodifiedRightReel(1030043028), 16);
        assertEq(degenGambit.sampleUnmodifiedRightReel(1023800343), 15);
        assertEq(degenGambit.sampleUnmodifiedRightReel(1036285714), 17);

        assertEq(degenGambit.sampleUnmodifiedRightReel(1036285714), 17);
        assertEq(degenGambit.sampleUnmodifiedRightReel(1048771083), 17);
        assertEq(degenGambit.sampleUnmodifiedRightReel(1042528398), 17);
        assertEq(degenGambit.sampleUnmodifiedRightReel(1036285713), 16);
        assertEq(degenGambit.sampleUnmodifiedRightReel(1048771084), 18);

        assertEq(degenGambit.sampleUnmodifiedRightReel(1048771084), 18);
        assertEq(degenGambit.sampleUnmodifiedRightReel(1073741823), 18);
        assertEq(degenGambit.sampleUnmodifiedRightReel(1061256453), 18);
        assertEq(degenGambit.sampleUnmodifiedRightReel(1048771083), 17);

        assertEq(degenGambit.sampleImprovedLeftReel(0), 0);
        assertEq(
            degenGambit.sampleImprovedLeftReel(2912755877218298089177088),
            0
        );
        assertEq(
            degenGambit.sampleImprovedLeftReel(1456377938609149044588544),
            0
        );
        assertEq(
            degenGambit.sampleImprovedLeftReel(2912757030139802696024064),
            1
        );

        assertEq(
            degenGambit.sampleImprovedLeftReel(2912757030139802696024064),
            1
        );
        assertEq(
            degenGambit.sampleImprovedLeftReel(120589358994065298288541696),
            1
        );
        assertEq(
            degenGambit.sampleImprovedLeftReel(61751058012102550492282880),
            1
        );
        assertEq(
            degenGambit.sampleImprovedLeftReel(2912755877218298089177088),
            0
        );
        assertEq(
            degenGambit.sampleImprovedLeftReel(120589360146986802895388672),
            2
        );

        assertEq(
            degenGambit.sampleImprovedLeftReel(120589360146986802895388672),
            2
        );
        assertEq(
            degenGambit.sampleImprovedLeftReel(179427632305911935520473088),
            2
        );
        assertEq(
            degenGambit.sampleImprovedLeftReel(150008496226449369207930880),
            2
        );
        assertEq(
            degenGambit.sampleImprovedLeftReel(120589358994065298288541696),
            1
        );
        assertEq(
            degenGambit.sampleImprovedLeftReel(179427633458833440127320064),
            3
        );

        assertEq(
            degenGambit.sampleImprovedLeftReel(179427633458833440127320064),
            3
        );
        assertEq(
            degenGambit.sampleImprovedLeftReel(238265905617758572752404480),
            3
        );
        assertEq(
            degenGambit.sampleImprovedLeftReel(208846769538296006439862272),
            3
        );
        assertEq(
            degenGambit.sampleImprovedLeftReel(179427632305911935520473088),
            2
        );
        assertEq(
            degenGambit.sampleImprovedLeftReel(238265906770680077359251456),
            4
        );

        assertEq(
            degenGambit.sampleImprovedLeftReel(238265906770680077359251456),
            4
        );
        assertEq(
            degenGambit.sampleImprovedLeftReel(355942508734605572951769088),
            4
        );
        assertEq(
            degenGambit.sampleImprovedLeftReel(297104207752642825155510272),
            4
        );
        assertEq(
            degenGambit.sampleImprovedLeftReel(238265905617758572752404480),
            3
        );
        assertEq(
            degenGambit.sampleImprovedLeftReel(355942509887527077558616064),
            5
        );

        assertEq(
            degenGambit.sampleImprovedLeftReel(355942509887527077558616064),
            5
        );
        assertEq(
            degenGambit.sampleImprovedLeftReel(414780782046452210183700480),
            5
        );
        assertEq(
            degenGambit.sampleImprovedLeftReel(385361645966989643871158272),
            5
        );
        assertEq(
            degenGambit.sampleImprovedLeftReel(355942508734605572951769088),
            4
        );
        assertEq(
            degenGambit.sampleImprovedLeftReel(414780783199373714790547456),
            6
        );

        assertEq(
            degenGambit.sampleImprovedLeftReel(414780783199373714790547456),
            6
        );
        assertEq(
            degenGambit.sampleImprovedLeftReel(473619055358298847415631872),
            6
        );
        assertEq(
            degenGambit.sampleImprovedLeftReel(444199919278836281103089664),
            6
        );
        assertEq(
            degenGambit.sampleImprovedLeftReel(414780782046452210183700480),
            5
        );
        assertEq(
            degenGambit.sampleImprovedLeftReel(473619056511220352022478848),
            7
        );

        assertEq(
            degenGambit.sampleImprovedLeftReel(473619056511220352022478848),
            7
        );
        assertEq(
            degenGambit.sampleImprovedLeftReel(591295658475145847614996480),
            7
        );
        assertEq(
            degenGambit.sampleImprovedLeftReel(532457357493183099818737664),
            7
        );
        assertEq(
            degenGambit.sampleImprovedLeftReel(473619055358298847415631872),
            6
        );
        assertEq(
            degenGambit.sampleImprovedLeftReel(591295659628067352221843456),
            8
        );

        assertEq(
            degenGambit.sampleImprovedLeftReel(591295659628067352221843456),
            8
        );
        assertEq(
            degenGambit.sampleImprovedLeftReel(650133931786992484846927872),
            8
        );
        assertEq(
            degenGambit.sampleImprovedLeftReel(620714795707529918534385664),
            8
        );
        assertEq(
            degenGambit.sampleImprovedLeftReel(591295658475145847614996480),
            7
        );
        assertEq(
            degenGambit.sampleImprovedLeftReel(650133932939913989453774848),
            9
        );

        assertEq(
            degenGambit.sampleImprovedLeftReel(650133932939913989453774848),
            9
        );
        assertEq(
            degenGambit.sampleImprovedLeftReel(708972205098839122078859264),
            9
        );
        assertEq(
            degenGambit.sampleImprovedLeftReel(679553069019376555766317056),
            9
        );
        assertEq(
            degenGambit.sampleImprovedLeftReel(650133931786992484846927872),
            8
        );
        assertEq(
            degenGambit.sampleImprovedLeftReel(708972206251760626685706240),
            10
        );

        assertEq(
            degenGambit.sampleImprovedLeftReel(708972206251760626685706240),
            10
        );
        assertEq(
            degenGambit.sampleImprovedLeftReel(826648808215686122278223872),
            10
        );
        assertEq(
            degenGambit.sampleImprovedLeftReel(767810507233723374481965056),
            10
        );
        assertEq(
            degenGambit.sampleImprovedLeftReel(708972205098839122078859264),
            9
        );
        assertEq(
            degenGambit.sampleImprovedLeftReel(826648809368607626885070848),
            11
        );

        assertEq(
            degenGambit.sampleImprovedLeftReel(826648809368607626885070848),
            11
        );
        assertEq(
            degenGambit.sampleImprovedLeftReel(885487081527532759510155264),
            11
        );
        assertEq(
            degenGambit.sampleImprovedLeftReel(856067945448070193197613056),
            11
        );
        assertEq(
            degenGambit.sampleImprovedLeftReel(826648808215686122278223872),
            10
        );
        assertEq(
            degenGambit.sampleImprovedLeftReel(885487082680454264117002240),
            12
        );

        assertEq(
            degenGambit.sampleImprovedLeftReel(885487082680454264117002240),
            12
        );
        assertEq(
            degenGambit.sampleImprovedLeftReel(944325354839379396742086656),
            12
        );
        assertEq(
            degenGambit.sampleImprovedLeftReel(914906218759916830429544448),
            12
        );
        assertEq(
            degenGambit.sampleImprovedLeftReel(885487081527532759510155264),
            11
        );
        assertEq(
            degenGambit.sampleImprovedLeftReel(944325355992300901348933632),
            13
        );

        assertEq(
            degenGambit.sampleImprovedLeftReel(944325355992300901348933632),
            13
        );
        assertEq(
            degenGambit.sampleImprovedLeftReel(1062001957956226396941451264),
            13
        );
        assertEq(
            degenGambit.sampleImprovedLeftReel(1003163656974263649145192448),
            13
        );
        assertEq(
            degenGambit.sampleImprovedLeftReel(944325354839379396742086656),
            12
        );
        assertEq(
            degenGambit.sampleImprovedLeftReel(1062001959109147901548298240),
            14
        );

        assertEq(
            degenGambit.sampleImprovedLeftReel(1062001959109147901548298240),
            14
        );
        assertEq(
            degenGambit.sampleImprovedLeftReel(1120840231268073034173382656),
            14
        );
        assertEq(
            degenGambit.sampleImprovedLeftReel(1091421095188610467860840448),
            14
        );
        assertEq(
            degenGambit.sampleImprovedLeftReel(1062001957956226396941451264),
            13
        );
        assertEq(
            degenGambit.sampleImprovedLeftReel(1120840232420994538780229632),
            15
        );

        assertEq(
            degenGambit.sampleImprovedLeftReel(1120840232420994538780229632),
            15
        );
        assertEq(
            degenGambit.sampleImprovedLeftReel(1179678504579919671405314048),
            15
        );
        assertEq(
            degenGambit.sampleImprovedLeftReel(1150259368500457105092771840),
            15
        );
        assertEq(
            degenGambit.sampleImprovedLeftReel(1120840231268073034173382656),
            14
        );
        assertEq(
            degenGambit.sampleImprovedLeftReel(1179678505732841176012161024),
            16
        );

        assertEq(
            degenGambit.sampleImprovedLeftReel(1179678505732841176012161024),
            16
        );
        assertEq(
            degenGambit.sampleImprovedLeftReel(1208809271932649973152219136),
            16
        );
        assertEq(
            degenGambit.sampleImprovedLeftReel(1194243888832745574582190080),
            16
        );
        assertEq(
            degenGambit.sampleImprovedLeftReel(1179678504579919671405314048),
            15
        );
        assertEq(
            degenGambit.sampleImprovedLeftReel(1208809273085571477759066112),
            17
        );

        assertEq(
            degenGambit.sampleImprovedLeftReel(1208809273085571477759066112),
            17
        );
        assertEq(
            degenGambit.sampleImprovedLeftReel(1223374655032554371722248192),
            17
        );
        assertEq(
            degenGambit.sampleImprovedLeftReel(1216091964059062924740657152),
            17
        );
        assertEq(
            degenGambit.sampleImprovedLeftReel(1208809271932649973152219136),
            16
        );
        assertEq(
            degenGambit.sampleImprovedLeftReel(1223374656185475876329095168),
            18
        );

        assertEq(
            degenGambit.sampleImprovedLeftReel(1223374656185475876329095168),
            18
        );
        assertEq(
            degenGambit.sampleImprovedLeftReel(1237940038132458770292277248),
            18
        );
        assertEq(
            degenGambit.sampleImprovedLeftReel(1230657347158967323310686208),
            18
        );
        assertEq(
            degenGambit.sampleImprovedLeftReel(1223374655032554371722248192),
            17
        );

        assertEq(degenGambit.sampleImprovedCenterReel(0), 0);
        assertEq(degenGambit.sampleImprovedCenterReel(2712715302797312), 0);
        assertEq(degenGambit.sampleImprovedCenterReel(1356357651398656), 0);
        assertEq(degenGambit.sampleImprovedCenterReel(2712716376539136), 1);

        assertEq(degenGambit.sampleImprovedCenterReel(2712716376539136), 1);
        assertEq(degenGambit.sampleImprovedCenterReel(57510127489515520), 1);
        assertEq(degenGambit.sampleImprovedCenterReel(30111421933027328), 1);
        assertEq(degenGambit.sampleImprovedCenterReel(2712715302797312), 0);
        assertEq(degenGambit.sampleImprovedCenterReel(57510128563257344), 2);

        assertEq(degenGambit.sampleImprovedCenterReel(57510128563257344), 2);
        assertEq(degenGambit.sampleImprovedCenterReel(167105004476301312), 2);
        assertEq(degenGambit.sampleImprovedCenterReel(112307566519779328), 2);
        assertEq(degenGambit.sampleImprovedCenterReel(57510127489515520), 1);
        assertEq(degenGambit.sampleImprovedCenterReel(167105005550043136), 3);

        assertEq(degenGambit.sampleImprovedCenterReel(167105005550043136), 3);
        assertEq(degenGambit.sampleImprovedCenterReel(221902416663019520), 3);
        assertEq(degenGambit.sampleImprovedCenterReel(194503711106531328), 3);
        assertEq(degenGambit.sampleImprovedCenterReel(167105004476301312), 2);
        assertEq(degenGambit.sampleImprovedCenterReel(221902417736761344), 4);

        assertEq(degenGambit.sampleImprovedCenterReel(221902417736761344), 4);
        assertEq(degenGambit.sampleImprovedCenterReel(276699828849737728), 4);
        assertEq(degenGambit.sampleImprovedCenterReel(249301123293249536), 4);
        assertEq(degenGambit.sampleImprovedCenterReel(221902416663019520), 3);
        assertEq(degenGambit.sampleImprovedCenterReel(276699829923479552), 5);

        assertEq(degenGambit.sampleImprovedCenterReel(276699829923479552), 5);
        assertEq(degenGambit.sampleImprovedCenterReel(386294705836523520), 5);
        assertEq(degenGambit.sampleImprovedCenterReel(331497267880001536), 5);
        assertEq(degenGambit.sampleImprovedCenterReel(276699828849737728), 4);
        assertEq(degenGambit.sampleImprovedCenterReel(386294706910265344), 6);

        assertEq(degenGambit.sampleImprovedCenterReel(386294706910265344), 6);
        assertEq(degenGambit.sampleImprovedCenterReel(441092118023241728), 6);
        assertEq(degenGambit.sampleImprovedCenterReel(413693412466753536), 6);
        assertEq(degenGambit.sampleImprovedCenterReel(386294705836523520), 5);
        assertEq(degenGambit.sampleImprovedCenterReel(441092119096983552), 7);

        assertEq(degenGambit.sampleImprovedCenterReel(441092119096983552), 7);
        assertEq(degenGambit.sampleImprovedCenterReel(495889530209959936), 7);
        assertEq(degenGambit.sampleImprovedCenterReel(468490824653471744), 7);
        assertEq(degenGambit.sampleImprovedCenterReel(441092118023241728), 6);
        assertEq(degenGambit.sampleImprovedCenterReel(495889531283701760), 8);

        assertEq(degenGambit.sampleImprovedCenterReel(495889531283701760), 8);
        assertEq(degenGambit.sampleImprovedCenterReel(605484407196745728), 8);
        assertEq(degenGambit.sampleImprovedCenterReel(550686969240223744), 8);
        assertEq(degenGambit.sampleImprovedCenterReel(495889530209959936), 7);
        assertEq(degenGambit.sampleImprovedCenterReel(605484408270487552), 9);

        assertEq(degenGambit.sampleImprovedCenterReel(605484408270487552), 9);
        assertEq(degenGambit.sampleImprovedCenterReel(660281819383463936), 9);
        assertEq(degenGambit.sampleImprovedCenterReel(632883113826975744), 9);
        assertEq(degenGambit.sampleImprovedCenterReel(605484407196745728), 8);
        assertEq(degenGambit.sampleImprovedCenterReel(660281820457205760), 10);

        assertEq(degenGambit.sampleImprovedCenterReel(660281820457205760), 10);
        assertEq(degenGambit.sampleImprovedCenterReel(715079231570182144), 10);
        assertEq(degenGambit.sampleImprovedCenterReel(687680526013693952), 10);
        assertEq(degenGambit.sampleImprovedCenterReel(660281819383463936), 9);
        assertEq(degenGambit.sampleImprovedCenterReel(715079232643923968), 11);

        assertEq(degenGambit.sampleImprovedCenterReel(715079232643923968), 11);
        assertEq(degenGambit.sampleImprovedCenterReel(824674108556967936), 11);
        assertEq(degenGambit.sampleImprovedCenterReel(769876670600445952), 11);
        assertEq(degenGambit.sampleImprovedCenterReel(715079231570182144), 10);
        assertEq(degenGambit.sampleImprovedCenterReel(824674109630709760), 12);

        assertEq(degenGambit.sampleImprovedCenterReel(824674109630709760), 12);
        assertEq(degenGambit.sampleImprovedCenterReel(879471520743686144), 12);
        assertEq(degenGambit.sampleImprovedCenterReel(852072815187197952), 12);
        assertEq(degenGambit.sampleImprovedCenterReel(824674108556967936), 11);
        assertEq(degenGambit.sampleImprovedCenterReel(879471521817427968), 13);

        assertEq(degenGambit.sampleImprovedCenterReel(879471521817427968), 13);
        assertEq(degenGambit.sampleImprovedCenterReel(934268932930404352), 13);
        assertEq(degenGambit.sampleImprovedCenterReel(906870227373916160), 13);
        assertEq(degenGambit.sampleImprovedCenterReel(879471520743686144), 12);
        assertEq(degenGambit.sampleImprovedCenterReel(934268934004146176), 14);

        assertEq(degenGambit.sampleImprovedCenterReel(934268934004146176), 14);
        assertEq(degenGambit.sampleImprovedCenterReel(1043863809917190144), 14);
        assertEq(degenGambit.sampleImprovedCenterReel(989066371960668160), 14);
        assertEq(degenGambit.sampleImprovedCenterReel(934268932930404352), 13);
        assertEq(degenGambit.sampleImprovedCenterReel(1043863810990931968), 15);

        assertEq(degenGambit.sampleImprovedCenterReel(1043863810990931968), 15);
        assertEq(degenGambit.sampleImprovedCenterReel(1098661222103908352), 15);
        assertEq(degenGambit.sampleImprovedCenterReel(1071262516547420160), 15);
        assertEq(degenGambit.sampleImprovedCenterReel(1043863809917190144), 14);
        assertEq(degenGambit.sampleImprovedCenterReel(1098661223177650176), 16);

        assertEq(degenGambit.sampleImprovedCenterReel(1098661223177650176), 16);
        assertEq(degenGambit.sampleImprovedCenterReel(1112226292192772096), 16);
        assertEq(degenGambit.sampleImprovedCenterReel(1105443757685211136), 16);
        assertEq(degenGambit.sampleImprovedCenterReel(1098661222103908352), 15);
        assertEq(degenGambit.sampleImprovedCenterReel(1112226293266513920), 17);

        assertEq(degenGambit.sampleImprovedCenterReel(1112226293266513920), 17);
        assertEq(degenGambit.sampleImprovedCenterReel(1139356433444241408), 17);
        assertEq(degenGambit.sampleImprovedCenterReel(1125791363355377664), 17);
        assertEq(degenGambit.sampleImprovedCenterReel(1112226292192772096), 16);
        assertEq(degenGambit.sampleImprovedCenterReel(1139356434517983232), 18);

        assertEq(degenGambit.sampleImprovedCenterReel(1139356434517983232), 18);
        assertEq(degenGambit.sampleImprovedCenterReel(1152921503533105152), 18);
        assertEq(degenGambit.sampleImprovedCenterReel(1146138969025544192), 18);
        assertEq(degenGambit.sampleImprovedCenterReel(1139356433444241408), 17);

        assertEq(degenGambit.sampleImprovedRightReel(0), 0);
        assertEq(degenGambit.sampleImprovedRightReel(2526413), 0);
        assertEq(degenGambit.sampleImprovedRightReel(1263206), 0);
        assertEq(degenGambit.sampleImprovedRightReel(2526414), 1);

        assertEq(degenGambit.sampleImprovedRightReel(2526414), 1);
        assertEq(degenGambit.sampleImprovedRightReel(53560480), 1);
        assertEq(degenGambit.sampleImprovedRightReel(28043447), 1);
        assertEq(degenGambit.sampleImprovedRightReel(2526413), 0);
        assertEq(degenGambit.sampleImprovedRightReel(53560481), 2);

        assertEq(degenGambit.sampleImprovedRightReel(53560481), 2);
        assertEq(degenGambit.sampleImprovedRightReel(104594547), 2);
        assertEq(degenGambit.sampleImprovedRightReel(79077514), 2);
        assertEq(degenGambit.sampleImprovedRightReel(53560480), 1);
        assertEq(degenGambit.sampleImprovedRightReel(104594548), 3);

        assertEq(degenGambit.sampleImprovedRightReel(104594548), 3);
        assertEq(degenGambit.sampleImprovedRightReel(206662730), 3);
        assertEq(degenGambit.sampleImprovedRightReel(155628639), 3);
        assertEq(degenGambit.sampleImprovedRightReel(104594547), 2);
        assertEq(degenGambit.sampleImprovedRightReel(206662731), 4);

        assertEq(degenGambit.sampleImprovedRightReel(206662731), 4);
        assertEq(degenGambit.sampleImprovedRightReel(257696797), 4);
        assertEq(degenGambit.sampleImprovedRightReel(232179764), 4);
        assertEq(degenGambit.sampleImprovedRightReel(206662730), 3);
        assertEq(degenGambit.sampleImprovedRightReel(257696798), 5);

        assertEq(degenGambit.sampleImprovedRightReel(257696798), 5);
        assertEq(degenGambit.sampleImprovedRightReel(308730864), 5);
        assertEq(degenGambit.sampleImprovedRightReel(283213831), 5);
        assertEq(degenGambit.sampleImprovedRightReel(257696797), 4);
        assertEq(degenGambit.sampleImprovedRightReel(308730865), 6);

        assertEq(degenGambit.sampleImprovedRightReel(308730865), 6);
        assertEq(degenGambit.sampleImprovedRightReel(410799047), 6);
        assertEq(degenGambit.sampleImprovedRightReel(359764956), 6);
        assertEq(degenGambit.sampleImprovedRightReel(308730864), 5);
        assertEq(degenGambit.sampleImprovedRightReel(410799048), 7);

        assertEq(degenGambit.sampleImprovedRightReel(410799048), 7);
        assertEq(degenGambit.sampleImprovedRightReel(461833114), 7);
        assertEq(degenGambit.sampleImprovedRightReel(436316081), 7);
        assertEq(degenGambit.sampleImprovedRightReel(410799047), 6);
        assertEq(degenGambit.sampleImprovedRightReel(461833115), 8);

        assertEq(degenGambit.sampleImprovedRightReel(461833115), 8);
        assertEq(degenGambit.sampleImprovedRightReel(512867181), 8);
        assertEq(degenGambit.sampleImprovedRightReel(487350148), 8);
        assertEq(degenGambit.sampleImprovedRightReel(461833114), 7);
        assertEq(degenGambit.sampleImprovedRightReel(512867182), 9);

        assertEq(degenGambit.sampleImprovedRightReel(512867182), 9);
        assertEq(degenGambit.sampleImprovedRightReel(614935364), 9);
        assertEq(degenGambit.sampleImprovedRightReel(563901273), 9);
        assertEq(degenGambit.sampleImprovedRightReel(512867181), 8);
        assertEq(degenGambit.sampleImprovedRightReel(614935365), 10);

        assertEq(degenGambit.sampleImprovedRightReel(614935365), 10);
        assertEq(degenGambit.sampleImprovedRightReel(665969431), 10);
        assertEq(degenGambit.sampleImprovedRightReel(640452398), 10);
        assertEq(degenGambit.sampleImprovedRightReel(614935364), 9);
        assertEq(degenGambit.sampleImprovedRightReel(665969432), 11);

        assertEq(degenGambit.sampleImprovedRightReel(665969432), 11);
        assertEq(degenGambit.sampleImprovedRightReel(717003498), 11);
        assertEq(degenGambit.sampleImprovedRightReel(691486465), 11);
        assertEq(degenGambit.sampleImprovedRightReel(665969431), 10);
        assertEq(degenGambit.sampleImprovedRightReel(717003499), 12);

        assertEq(degenGambit.sampleImprovedRightReel(717003499), 12);
        assertEq(degenGambit.sampleImprovedRightReel(819071681), 12);
        assertEq(degenGambit.sampleImprovedRightReel(768037590), 12);
        assertEq(degenGambit.sampleImprovedRightReel(717003498), 11);
        assertEq(degenGambit.sampleImprovedRightReel(819071682), 13);

        assertEq(degenGambit.sampleImprovedRightReel(819071682), 13);
        assertEq(degenGambit.sampleImprovedRightReel(870105748), 13);
        assertEq(degenGambit.sampleImprovedRightReel(844588715), 13);
        assertEq(degenGambit.sampleImprovedRightReel(819071681), 12);
        assertEq(degenGambit.sampleImprovedRightReel(870105749), 14);

        assertEq(degenGambit.sampleImprovedRightReel(870105749), 14);
        assertEq(degenGambit.sampleImprovedRightReel(921139815), 14);
        assertEq(degenGambit.sampleImprovedRightReel(895622782), 14);
        assertEq(degenGambit.sampleImprovedRightReel(870105748), 13);
        assertEq(degenGambit.sampleImprovedRightReel(921139816), 15);

        assertEq(degenGambit.sampleImprovedRightReel(921139816), 15);
        assertEq(degenGambit.sampleImprovedRightReel(1023207998), 15);
        assertEq(degenGambit.sampleImprovedRightReel(972173907), 15);
        assertEq(degenGambit.sampleImprovedRightReel(921139815), 14);
        assertEq(degenGambit.sampleImprovedRightReel(1023207999), 16);

        assertEq(degenGambit.sampleImprovedRightReel(1023207999), 16);
        assertEq(degenGambit.sampleImprovedRightReel(1035841454), 16);
        assertEq(degenGambit.sampleImprovedRightReel(1029524726), 16);
        assertEq(degenGambit.sampleImprovedRightReel(1023207998), 15);
        assertEq(degenGambit.sampleImprovedRightReel(1035841455), 17);

        assertEq(degenGambit.sampleImprovedRightReel(1035841455), 17);
        assertEq(degenGambit.sampleImprovedRightReel(1048474910), 17);
        assertEq(degenGambit.sampleImprovedRightReel(1042158182), 17);
        assertEq(degenGambit.sampleImprovedRightReel(1035841454), 16);
        assertEq(degenGambit.sampleImprovedRightReel(1048474911), 18);

        assertEq(degenGambit.sampleImprovedRightReel(1048474911), 18);
        assertEq(degenGambit.sampleImprovedRightReel(1073741823), 18);
        assertEq(degenGambit.sampleImprovedRightReel(1061108367), 18);
        assertEq(degenGambit.sampleImprovedRightReel(1048474910), 17);
    }

    // Test generated by the generate_outcome_tests function in the game design notebook using the following parameters:
    // generate_outcome_tests(16, 16, 16, 42, False)
    function test_16_16_16_42_False() public view {
        uint256 left;
        uint256 center;
        uint256 right;
        uint256 remainingEntropy;

        (left, center, right, remainingEntropy) = degenGambit.outcome(
            53173843084106756314349564952,
            false
        );
        assertEq(left, 16);
        assertEq(center, 16);
        assertEq(right, 16);
        assertEq(remainingEntropy, 42);

        (left, center, right, remainingEntropy) = degenGambit.outcome(
            53173843084106756314355807636,
            false
        );
        assertEq(left, 16);
        assertEq(center, 16);
        assertEq(right, 16);
        assertEq(remainingEntropy, 42);

        (left, center, right, remainingEntropy) = degenGambit.outcome(
            53173843084106756314362050321,
            false
        );
        assertEq(left, 16);
        assertEq(center, 16);
        assertEq(right, 16);
        assertEq(remainingEntropy, 42);

        (left, center, right, remainingEntropy) = degenGambit.outcome(
            53173843084113459345254380568,
            false
        );
        assertEq(left, 16);
        assertEq(center, 16);
        assertEq(right, 16);
        assertEq(remainingEntropy, 42);

        (left, center, right, remainingEntropy) = degenGambit.outcome(
            53173843084113459345260623252,
            false
        );
        assertEq(left, 16);
        assertEq(center, 16);
        assertEq(right, 16);
        assertEq(remainingEntropy, 42);

        (left, center, right, remainingEntropy) = degenGambit.outcome(
            53173843084113459345266865937,
            false
        );
        assertEq(left, 16);
        assertEq(center, 16);
        assertEq(right, 16);
        assertEq(remainingEntropy, 42);

        (left, center, right, remainingEntropy) = degenGambit.outcome(
            53173843084120162377232938008,
            false
        );
        assertEq(left, 16);
        assertEq(center, 16);
        assertEq(right, 16);
        assertEq(remainingEntropy, 42);

        (left, center, right, remainingEntropy) = degenGambit.outcome(
            53173843084120162377239180692,
            false
        );
        assertEq(left, 16);
        assertEq(center, 16);
        assertEq(right, 16);
        assertEq(remainingEntropy, 42);

        (left, center, right, remainingEntropy) = degenGambit.outcome(
            53173843084120162377245423377,
            false
        );
        assertEq(left, 16);
        assertEq(center, 16);
        assertEq(right, 16);
        assertEq(remainingEntropy, 42);

        (left, center, right, remainingEntropy) = degenGambit.outcome(
            53188237734519807998771459096,
            false
        );
        assertEq(left, 16);
        assertEq(center, 16);
        assertEq(right, 16);
        assertEq(remainingEntropy, 42);

        (left, center, right, remainingEntropy) = degenGambit.outcome(
            53188237734519807998777701780,
            false
        );
        assertEq(left, 16);
        assertEq(center, 16);
        assertEq(right, 16);
        assertEq(remainingEntropy, 42);

        (left, center, right, remainingEntropy) = degenGambit.outcome(
            53188237734519807998783944465,
            false
        );
        assertEq(left, 16);
        assertEq(center, 16);
        assertEq(right, 16);
        assertEq(remainingEntropy, 42);

        (left, center, right, remainingEntropy) = degenGambit.outcome(
            53188237734526511029676274712,
            false
        );
        assertEq(left, 16);
        assertEq(center, 16);
        assertEq(right, 16);
        assertEq(remainingEntropy, 42);

        (left, center, right, remainingEntropy) = degenGambit.outcome(
            53188237734526511029682517396,
            false
        );
        assertEq(left, 16);
        assertEq(center, 16);
        assertEq(right, 16);
        assertEq(remainingEntropy, 42);

        (left, center, right, remainingEntropy) = degenGambit.outcome(
            53188237734526511029688760081,
            false
        );
        assertEq(left, 16);
        assertEq(center, 16);
        assertEq(right, 16);
        assertEq(remainingEntropy, 42);

        (left, center, right, remainingEntropy) = degenGambit.outcome(
            53188237734533214061654832152,
            false
        );
        assertEq(left, 16);
        assertEq(center, 16);
        assertEq(right, 16);
        assertEq(remainingEntropy, 42);

        (left, center, right, remainingEntropy) = degenGambit.outcome(
            53188237734533214061661074836,
            false
        );
        assertEq(left, 16);
        assertEq(center, 16);
        assertEq(right, 16);
        assertEq(remainingEntropy, 42);

        (left, center, right, remainingEntropy) = degenGambit.outcome(
            53188237734533214061667317521,
            false
        );
        assertEq(left, 16);
        assertEq(center, 16);
        assertEq(right, 16);
        assertEq(remainingEntropy, 42);

        (left, center, right, remainingEntropy) = degenGambit.outcome(
            53202632386085781187800200216,
            false
        );
        assertEq(left, 16);
        assertEq(center, 16);
        assertEq(right, 16);
        assertEq(remainingEntropy, 42);

        (left, center, right, remainingEntropy) = degenGambit.outcome(
            53202632386085781187806442900,
            false
        );
        assertEq(left, 16);
        assertEq(center, 16);
        assertEq(right, 16);
        assertEq(remainingEntropy, 42);

        (left, center, right, remainingEntropy) = degenGambit.outcome(
            53202632386085781187812685585,
            false
        );
        assertEq(left, 16);
        assertEq(center, 16);
        assertEq(right, 16);
        assertEq(remainingEntropy, 42);

        (left, center, right, remainingEntropy) = degenGambit.outcome(
            53202632386092484218705015832,
            false
        );
        assertEq(left, 16);
        assertEq(center, 16);
        assertEq(right, 16);
        assertEq(remainingEntropy, 42);

        (left, center, right, remainingEntropy) = degenGambit.outcome(
            53202632386092484218711258516,
            false
        );
        assertEq(left, 16);
        assertEq(center, 16);
        assertEq(right, 16);
        assertEq(remainingEntropy, 42);

        (left, center, right, remainingEntropy) = degenGambit.outcome(
            53202632386092484218717501201,
            false
        );
        assertEq(left, 16);
        assertEq(center, 16);
        assertEq(right, 16);
        assertEq(remainingEntropy, 42);

        (left, center, right, remainingEntropy) = degenGambit.outcome(
            53202632386099187250683573272,
            false
        );
        assertEq(left, 16);
        assertEq(center, 16);
        assertEq(right, 16);
        assertEq(remainingEntropy, 42);

        (left, center, right, remainingEntropy) = degenGambit.outcome(
            53202632386099187250689815956,
            false
        );
        assertEq(left, 16);
        assertEq(center, 16);
        assertEq(right, 16);
        assertEq(remainingEntropy, 42);

        (left, center, right, remainingEntropy) = degenGambit.outcome(
            53202632386099187250696058641,
            false
        );
        assertEq(left, 16);
        assertEq(center, 16);
        assertEq(right, 16);
        assertEq(remainingEntropy, 42);
    }

    // Test generated by the generate_outcome_tests function in the game design notebook using the following parameters:
    // generate_outcome_tests(16, 16, 16, 42, True)
    function test_16_16_16_42_True() public view {
        uint256 left;
        uint256 center;
        uint256 right;
        uint256 remainingEntropy;

        (left, center, right, remainingEntropy) = degenGambit.outcome(
            53173160156817473945976236607,
            true
        );
        assertEq(left, 16);
        assertEq(center, 16);
        assertEq(right, 16);
        assertEq(remainingEntropy, 42);

        (left, center, right, remainingEntropy) = degenGambit.outcome(
            53173160156817473945982553334,
            true
        );
        assertEq(left, 16);
        assertEq(center, 16);
        assertEq(right, 16);
        assertEq(remainingEntropy, 42);

        (left, center, right, remainingEntropy) = degenGambit.outcome(
            53173160156817473945988870062,
            true
        );
        assertEq(left, 16);
        assertEq(center, 16);
        assertEq(right, 16);
        assertEq(remainingEntropy, 42);

        (left, center, right, remainingEntropy) = degenGambit.outcome(
            53173160156824256479946926655,
            true
        );
        assertEq(left, 16);
        assertEq(center, 16);
        assertEq(right, 16);
        assertEq(remainingEntropy, 42);

        (left, center, right, remainingEntropy) = degenGambit.outcome(
            53173160156824256479953243382,
            true
        );
        assertEq(left, 16);
        assertEq(center, 16);
        assertEq(right, 16);
        assertEq(remainingEntropy, 42);

        (left, center, right, remainingEntropy) = degenGambit.outcome(
            53173160156824256479959560110,
            true
        );
        assertEq(left, 16);
        assertEq(center, 16);
        assertEq(right, 16);
        assertEq(remainingEntropy, 42);

        (left, center, right, remainingEntropy) = degenGambit.outcome(
            53173160156831039014991358527,
            true
        );
        assertEq(left, 16);
        assertEq(center, 16);
        assertEq(right, 16);
        assertEq(remainingEntropy, 42);

        (left, center, right, remainingEntropy) = degenGambit.outcome(
            53173160156831039014997675254,
            true
        );
        assertEq(left, 16);
        assertEq(center, 16);
        assertEq(right, 16);
        assertEq(remainingEntropy, 42);

        (left, center, right, remainingEntropy) = degenGambit.outcome(
            53173160156831039015003991982,
            true
        );
        assertEq(left, 16);
        assertEq(center, 16);
        assertEq(right, 16);
        assertEq(remainingEntropy, 42);

        (left, center, right, remainingEntropy) = degenGambit.outcome(
            53187725539917378344546265663,
            true
        );
        assertEq(left, 16);
        assertEq(center, 16);
        assertEq(right, 16);
        assertEq(remainingEntropy, 42);

        (left, center, right, remainingEntropy) = degenGambit.outcome(
            53187725539917378344552582390,
            true
        );
        assertEq(left, 16);
        assertEq(center, 16);
        assertEq(right, 16);
        assertEq(remainingEntropy, 42);

        (left, center, right, remainingEntropy) = degenGambit.outcome(
            53187725539917378344558899118,
            true
        );
        assertEq(left, 16);
        assertEq(center, 16);
        assertEq(right, 16);
        assertEq(remainingEntropy, 42);

        (left, center, right, remainingEntropy) = degenGambit.outcome(
            53187725539924160878516955711,
            true
        );
        assertEq(left, 16);
        assertEq(center, 16);
        assertEq(right, 16);
        assertEq(remainingEntropy, 42);

        (left, center, right, remainingEntropy) = degenGambit.outcome(
            53187725539924160878523272438,
            true
        );
        assertEq(left, 16);
        assertEq(center, 16);
        assertEq(right, 16);
        assertEq(remainingEntropy, 42);

        (left, center, right, remainingEntropy) = degenGambit.outcome(
            53187725539924160878529589166,
            true
        );
        assertEq(left, 16);
        assertEq(center, 16);
        assertEq(right, 16);
        assertEq(remainingEntropy, 42);

        (left, center, right, remainingEntropy) = degenGambit.outcome(
            53187725539930943413561387583,
            true
        );
        assertEq(left, 16);
        assertEq(center, 16);
        assertEq(right, 16);
        assertEq(remainingEntropy, 42);

        (left, center, right, remainingEntropy) = degenGambit.outcome(
            53187725539930943413567704310,
            true
        );
        assertEq(left, 16);
        assertEq(center, 16);
        assertEq(right, 16);
        assertEq(remainingEntropy, 42);

        (left, center, right, remainingEntropy) = degenGambit.outcome(
            53187725539930943413574021038,
            true
        );
        assertEq(left, 16);
        assertEq(center, 16);
        assertEq(right, 16);
        assertEq(remainingEntropy, 42);

        (left, center, right, remainingEntropy) = degenGambit.outcome(
            53202290923017282743116294719,
            true
        );
        assertEq(left, 16);
        assertEq(center, 16);
        assertEq(right, 16);
        assertEq(remainingEntropy, 42);

        (left, center, right, remainingEntropy) = degenGambit.outcome(
            53202290923017282743122611446,
            true
        );
        assertEq(left, 16);
        assertEq(center, 16);
        assertEq(right, 16);
        assertEq(remainingEntropy, 42);

        (left, center, right, remainingEntropy) = degenGambit.outcome(
            53202290923017282743128928174,
            true
        );
        assertEq(left, 16);
        assertEq(center, 16);
        assertEq(right, 16);
        assertEq(remainingEntropy, 42);

        (left, center, right, remainingEntropy) = degenGambit.outcome(
            53202290923024065277086984767,
            true
        );
        assertEq(left, 16);
        assertEq(center, 16);
        assertEq(right, 16);
        assertEq(remainingEntropy, 42);

        (left, center, right, remainingEntropy) = degenGambit.outcome(
            53202290923024065277093301494,
            true
        );
        assertEq(left, 16);
        assertEq(center, 16);
        assertEq(right, 16);
        assertEq(remainingEntropy, 42);

        (left, center, right, remainingEntropy) = degenGambit.outcome(
            53202290923024065277099618222,
            true
        );
        assertEq(left, 16);
        assertEq(center, 16);
        assertEq(right, 16);
        assertEq(remainingEntropy, 42);

        (left, center, right, remainingEntropy) = degenGambit.outcome(
            53202290923030847812131416639,
            true
        );
        assertEq(left, 16);
        assertEq(center, 16);
        assertEq(right, 16);
        assertEq(remainingEntropy, 42);

        (left, center, right, remainingEntropy) = degenGambit.outcome(
            53202290923030847812137733366,
            true
        );
        assertEq(left, 16);
        assertEq(center, 16);
        assertEq(right, 16);
        assertEq(remainingEntropy, 42);

        (left, center, right, remainingEntropy) = degenGambit.outcome(
            53202290923030847812144050094,
            true
        );
        assertEq(left, 16);
        assertEq(center, 16);
        assertEq(right, 16);
        assertEq(remainingEntropy, 42);
    }

    // Test generated by the generate_outcome_tests function in the game design notebook using the following parameters:
    // generate_outcome_tests(17, 16, 16, 42, True)
    function test_17_16_16_42_True() public view {
        uint256 left;
        uint256 center;
        uint256 right;
        uint256 remainingEntropy;

        (left, center, right, remainingEntropy) = degenGambit.outcome(
            53202290924170204247723141695,
            true
        );
        assertEq(left, 17);
        assertEq(center, 16);
        assertEq(right, 16);
        assertEq(remainingEntropy, 42);

        (left, center, right, remainingEntropy) = degenGambit.outcome(
            53202290924170204247729458422,
            true
        );
        assertEq(left, 17);
        assertEq(center, 16);
        assertEq(right, 16);
        assertEq(remainingEntropy, 42);

        (left, center, right, remainingEntropy) = degenGambit.outcome(
            53202290924170204247735775150,
            true
        );
        assertEq(left, 17);
        assertEq(center, 16);
        assertEq(right, 16);
        assertEq(remainingEntropy, 42);

        (left, center, right, remainingEntropy) = degenGambit.outcome(
            53202290924176986781693831743,
            true
        );
        assertEq(left, 17);
        assertEq(center, 16);
        assertEq(right, 16);
        assertEq(remainingEntropy, 42);

        (left, center, right, remainingEntropy) = degenGambit.outcome(
            53202290924176986781700148470,
            true
        );
        assertEq(left, 17);
        assertEq(center, 16);
        assertEq(right, 16);
        assertEq(remainingEntropy, 42);

        (left, center, right, remainingEntropy) = degenGambit.outcome(
            53202290924176986781706465198,
            true
        );
        assertEq(left, 17);
        assertEq(center, 16);
        assertEq(right, 16);
        assertEq(remainingEntropy, 42);

        (left, center, right, remainingEntropy) = degenGambit.outcome(
            53202290924183769316738263615,
            true
        );
        assertEq(left, 17);
        assertEq(center, 16);
        assertEq(right, 16);
        assertEq(remainingEntropy, 42);

        (left, center, right, remainingEntropy) = degenGambit.outcome(
            53202290924183769316744580342,
            true
        );
        assertEq(left, 17);
        assertEq(center, 16);
        assertEq(right, 16);
        assertEq(remainingEntropy, 42);

        (left, center, right, remainingEntropy) = degenGambit.outcome(
            53202290924183769316750897070,
            true
        );
        assertEq(left, 17);
        assertEq(center, 16);
        assertEq(right, 16);
        assertEq(remainingEntropy, 42);

        (left, center, right, remainingEntropy) = degenGambit.outcome(
            53209573614567234942401309247,
            true
        );
        assertEq(left, 17);
        assertEq(center, 16);
        assertEq(right, 16);
        assertEq(remainingEntropy, 42);

        (left, center, right, remainingEntropy) = degenGambit.outcome(
            53209573614567234942407625974,
            true
        );
        assertEq(left, 17);
        assertEq(center, 16);
        assertEq(right, 16);
        assertEq(remainingEntropy, 42);

        (left, center, right, remainingEntropy) = degenGambit.outcome(
            53209573614567234942413942702,
            true
        );
        assertEq(left, 17);
        assertEq(center, 16);
        assertEq(right, 16);
        assertEq(remainingEntropy, 42);

        (left, center, right, remainingEntropy) = degenGambit.outcome(
            53209573614574017476371999295,
            true
        );
        assertEq(left, 17);
        assertEq(center, 16);
        assertEq(right, 16);
        assertEq(remainingEntropy, 42);

        (left, center, right, remainingEntropy) = degenGambit.outcome(
            53209573614574017476378316022,
            true
        );
        assertEq(left, 17);
        assertEq(center, 16);
        assertEq(right, 16);
        assertEq(remainingEntropy, 42);

        (left, center, right, remainingEntropy) = degenGambit.outcome(
            53209573614574017476384632750,
            true
        );
        assertEq(left, 17);
        assertEq(center, 16);
        assertEq(right, 16);
        assertEq(remainingEntropy, 42);

        (left, center, right, remainingEntropy) = degenGambit.outcome(
            53209573614580800011416431167,
            true
        );
        assertEq(left, 17);
        assertEq(center, 16);
        assertEq(right, 16);
        assertEq(remainingEntropy, 42);

        (left, center, right, remainingEntropy) = degenGambit.outcome(
            53209573614580800011422747894,
            true
        );
        assertEq(left, 17);
        assertEq(center, 16);
        assertEq(right, 16);
        assertEq(remainingEntropy, 42);

        (left, center, right, remainingEntropy) = degenGambit.outcome(
            53209573614580800011429064622,
            true
        );
        assertEq(left, 17);
        assertEq(center, 16);
        assertEq(right, 16);
        assertEq(remainingEntropy, 42);

        (left, center, right, remainingEntropy) = degenGambit.outcome(
            53216856306117187141686323775,
            true
        );
        assertEq(left, 17);
        assertEq(center, 16);
        assertEq(right, 16);
        assertEq(remainingEntropy, 42);

        (left, center, right, remainingEntropy) = degenGambit.outcome(
            53216856306117187141692640502,
            true
        );
        assertEq(left, 17);
        assertEq(center, 16);
        assertEq(right, 16);
        assertEq(remainingEntropy, 42);

        (left, center, right, remainingEntropy) = degenGambit.outcome(
            53216856306117187141698957230,
            true
        );
        assertEq(left, 17);
        assertEq(center, 16);
        assertEq(right, 16);
        assertEq(remainingEntropy, 42);

        (left, center, right, remainingEntropy) = degenGambit.outcome(
            53216856306123969675657013823,
            true
        );
        assertEq(left, 17);
        assertEq(center, 16);
        assertEq(right, 16);
        assertEq(remainingEntropy, 42);

        (left, center, right, remainingEntropy) = degenGambit.outcome(
            53216856306123969675663330550,
            true
        );
        assertEq(left, 17);
        assertEq(center, 16);
        assertEq(right, 16);
        assertEq(remainingEntropy, 42);

        (left, center, right, remainingEntropy) = degenGambit.outcome(
            53216856306123969675669647278,
            true
        );
        assertEq(left, 17);
        assertEq(center, 16);
        assertEq(right, 16);
        assertEq(remainingEntropy, 42);

        (left, center, right, remainingEntropy) = degenGambit.outcome(
            53216856306130752210701445695,
            true
        );
        assertEq(left, 17);
        assertEq(center, 16);
        assertEq(right, 16);
        assertEq(remainingEntropy, 42);

        (left, center, right, remainingEntropy) = degenGambit.outcome(
            53216856306130752210707762422,
            true
        );
        assertEq(left, 17);
        assertEq(center, 16);
        assertEq(right, 16);
        assertEq(remainingEntropy, 42);

        (left, center, right, remainingEntropy) = degenGambit.outcome(
            53216856306130752210714079150,
            true
        );
        assertEq(left, 17);
        assertEq(center, 16);
        assertEq(right, 16);
        assertEq(remainingEntropy, 42);
    }

    // Test generated by the generate_outcome_tests function in the game design notebook using the following parameters:
    // generate_outcome_tests(16, 17, 16, 42, True)
    function test_16_17_16_42_True() public view {
        uint256 left;
        uint256 center;
        uint256 right;
        uint256 remainingEntropy;

        (left, center, right, remainingEntropy) = degenGambit.outcome(
            53173160156831039016065100351,
            true
        );
        assertEq(left, 16);
        assertEq(center, 17);
        assertEq(right, 16);
        assertEq(remainingEntropy, 42);

        (left, center, right, remainingEntropy) = degenGambit.outcome(
            53173160156831039016071417078,
            true
        );
        assertEq(left, 16);
        assertEq(center, 17);
        assertEq(right, 16);
        assertEq(remainingEntropy, 42);

        (left, center, right, remainingEntropy) = degenGambit.outcome(
            53173160156831039016077733806,
            true
        );
        assertEq(left, 16);
        assertEq(center, 17);
        assertEq(right, 16);
        assertEq(remainingEntropy, 42);

        (left, center, right, remainingEntropy) = degenGambit.outcome(
            53173160156844604086153964095,
            true
        );
        assertEq(left, 16);
        assertEq(center, 17);
        assertEq(right, 16);
        assertEq(remainingEntropy, 42);

        (left, center, right, remainingEntropy) = degenGambit.outcome(
            53173160156844604086160280822,
            true
        );
        assertEq(left, 16);
        assertEq(center, 17);
        assertEq(right, 16);
        assertEq(remainingEntropy, 42);

        (left, center, right, remainingEntropy) = degenGambit.outcome(
            53173160156844604086166597550,
            true
        );
        assertEq(left, 16);
        assertEq(center, 17);
        assertEq(right, 16);
        assertEq(remainingEntropy, 42);

        (left, center, right, remainingEntropy) = degenGambit.outcome(
            53173160156858169156242827839,
            true
        );
        assertEq(left, 16);
        assertEq(center, 17);
        assertEq(right, 16);
        assertEq(remainingEntropy, 42);

        (left, center, right, remainingEntropy) = degenGambit.outcome(
            53173160156858169156249144566,
            true
        );
        assertEq(left, 16);
        assertEq(center, 17);
        assertEq(right, 16);
        assertEq(remainingEntropy, 42);

        (left, center, right, remainingEntropy) = degenGambit.outcome(
            53173160156858169156255461294,
            true
        );
        assertEq(left, 16);
        assertEq(center, 17);
        assertEq(right, 16);
        assertEq(remainingEntropy, 42);

        (left, center, right, remainingEntropy) = degenGambit.outcome(
            53187725539930943414635129407,
            true
        );
        assertEq(left, 16);
        assertEq(center, 17);
        assertEq(right, 16);
        assertEq(remainingEntropy, 42);

        (left, center, right, remainingEntropy) = degenGambit.outcome(
            53187725539930943414641446134,
            true
        );
        assertEq(left, 16);
        assertEq(center, 17);
        assertEq(right, 16);
        assertEq(remainingEntropy, 42);

        (left, center, right, remainingEntropy) = degenGambit.outcome(
            53187725539930943414647762862,
            true
        );
        assertEq(left, 16);
        assertEq(center, 17);
        assertEq(right, 16);
        assertEq(remainingEntropy, 42);

        (left, center, right, remainingEntropy) = degenGambit.outcome(
            53187725539944508484723993151,
            true
        );
        assertEq(left, 16);
        assertEq(center, 17);
        assertEq(right, 16);
        assertEq(remainingEntropy, 42);

        (left, center, right, remainingEntropy) = degenGambit.outcome(
            53187725539944508484730309878,
            true
        );
        assertEq(left, 16);
        assertEq(center, 17);
        assertEq(right, 16);
        assertEq(remainingEntropy, 42);

        (left, center, right, remainingEntropy) = degenGambit.outcome(
            53187725539944508484736626606,
            true
        );
        assertEq(left, 16);
        assertEq(center, 17);
        assertEq(right, 16);
        assertEq(remainingEntropy, 42);

        (left, center, right, remainingEntropy) = degenGambit.outcome(
            53187725539958073554812856895,
            true
        );
        assertEq(left, 16);
        assertEq(center, 17);
        assertEq(right, 16);
        assertEq(remainingEntropy, 42);

        (left, center, right, remainingEntropy) = degenGambit.outcome(
            53187725539958073554819173622,
            true
        );
        assertEq(left, 16);
        assertEq(center, 17);
        assertEq(right, 16);
        assertEq(remainingEntropy, 42);

        (left, center, right, remainingEntropy) = degenGambit.outcome(
            53187725539958073554825490350,
            true
        );
        assertEq(left, 16);
        assertEq(center, 17);
        assertEq(right, 16);
        assertEq(remainingEntropy, 42);

        (left, center, right, remainingEntropy) = degenGambit.outcome(
            53202290923030847813205158463,
            true
        );
        assertEq(left, 16);
        assertEq(center, 17);
        assertEq(right, 16);
        assertEq(remainingEntropy, 42);

        (left, center, right, remainingEntropy) = degenGambit.outcome(
            53202290923030847813211475190,
            true
        );
        assertEq(left, 16);
        assertEq(center, 17);
        assertEq(right, 16);
        assertEq(remainingEntropy, 42);

        (left, center, right, remainingEntropy) = degenGambit.outcome(
            53202290923030847813217791918,
            true
        );
        assertEq(left, 16);
        assertEq(center, 17);
        assertEq(right, 16);
        assertEq(remainingEntropy, 42);

        (left, center, right, remainingEntropy) = degenGambit.outcome(
            53202290923044412883294022207,
            true
        );
        assertEq(left, 16);
        assertEq(center, 17);
        assertEq(right, 16);
        assertEq(remainingEntropy, 42);

        (left, center, right, remainingEntropy) = degenGambit.outcome(
            53202290923044412883300338934,
            true
        );
        assertEq(left, 16);
        assertEq(center, 17);
        assertEq(right, 16);
        assertEq(remainingEntropy, 42);

        (left, center, right, remainingEntropy) = degenGambit.outcome(
            53202290923044412883306655662,
            true
        );
        assertEq(left, 16);
        assertEq(center, 17);
        assertEq(right, 16);
        assertEq(remainingEntropy, 42);

        (left, center, right, remainingEntropy) = degenGambit.outcome(
            53202290923057977953382885951,
            true
        );
        assertEq(left, 16);
        assertEq(center, 17);
        assertEq(right, 16);
        assertEq(remainingEntropy, 42);

        (left, center, right, remainingEntropy) = degenGambit.outcome(
            53202290923057977953389202678,
            true
        );
        assertEq(left, 16);
        assertEq(center, 17);
        assertEq(right, 16);
        assertEq(remainingEntropy, 42);

        (left, center, right, remainingEntropy) = degenGambit.outcome(
            53202290923057977953395519406,
            true
        );
        assertEq(left, 16);
        assertEq(center, 17);
        assertEq(right, 16);
        assertEq(remainingEntropy, 42);
    }

    // Test generated by the generate_outcome_tests function in the game design notebook using the following parameters:
    // generate_outcome_tests(16, 16, 17, 42, True)
    function test_16_16_17_42_True() public view {
        uint256 left;
        uint256 center;
        uint256 right;
        uint256 remainingEntropy;

        (left, center, right, remainingEntropy) = degenGambit.outcome(
            53173160156817473945988870063,
            true
        );
        assertEq(left, 16);
        assertEq(center, 16);
        assertEq(right, 17);
        assertEq(remainingEntropy, 42);

        (left, center, right, remainingEntropy) = degenGambit.outcome(
            53173160156817473945995186790,
            true
        );
        assertEq(left, 16);
        assertEq(center, 16);
        assertEq(right, 17);
        assertEq(remainingEntropy, 42);

        (left, center, right, remainingEntropy) = degenGambit.outcome(
            53173160156817473946001503518,
            true
        );
        assertEq(left, 16);
        assertEq(center, 16);
        assertEq(right, 17);
        assertEq(remainingEntropy, 42);

        (left, center, right, remainingEntropy) = degenGambit.outcome(
            53173160156824256479959560111,
            true
        );
        assertEq(left, 16);
        assertEq(center, 16);
        assertEq(right, 17);
        assertEq(remainingEntropy, 42);

        (left, center, right, remainingEntropy) = degenGambit.outcome(
            53173160156824256479965876838,
            true
        );
        assertEq(left, 16);
        assertEq(center, 16);
        assertEq(right, 17);
        assertEq(remainingEntropy, 42);

        (left, center, right, remainingEntropy) = degenGambit.outcome(
            53173160156824256479972193566,
            true
        );
        assertEq(left, 16);
        assertEq(center, 16);
        assertEq(right, 17);
        assertEq(remainingEntropy, 42);

        (left, center, right, remainingEntropy) = degenGambit.outcome(
            53173160156831039015003991983,
            true
        );
        assertEq(left, 16);
        assertEq(center, 16);
        assertEq(right, 17);
        assertEq(remainingEntropy, 42);

        (left, center, right, remainingEntropy) = degenGambit.outcome(
            53173160156831039015010308710,
            true
        );
        assertEq(left, 16);
        assertEq(center, 16);
        assertEq(right, 17);
        assertEq(remainingEntropy, 42);

        (left, center, right, remainingEntropy) = degenGambit.outcome(
            53173160156831039015016625438,
            true
        );
        assertEq(left, 16);
        assertEq(center, 16);
        assertEq(right, 17);
        assertEq(remainingEntropy, 42);

        (left, center, right, remainingEntropy) = degenGambit.outcome(
            53187725539917378344558899119,
            true
        );
        assertEq(left, 16);
        assertEq(center, 16);
        assertEq(right, 17);
        assertEq(remainingEntropy, 42);

        (left, center, right, remainingEntropy) = degenGambit.outcome(
            53187725539917378344565215846,
            true
        );
        assertEq(left, 16);
        assertEq(center, 16);
        assertEq(right, 17);
        assertEq(remainingEntropy, 42);

        (left, center, right, remainingEntropy) = degenGambit.outcome(
            53187725539917378344571532574,
            true
        );
        assertEq(left, 16);
        assertEq(center, 16);
        assertEq(right, 17);
        assertEq(remainingEntropy, 42);

        (left, center, right, remainingEntropy) = degenGambit.outcome(
            53187725539924160878529589167,
            true
        );
        assertEq(left, 16);
        assertEq(center, 16);
        assertEq(right, 17);
        assertEq(remainingEntropy, 42);

        (left, center, right, remainingEntropy) = degenGambit.outcome(
            53187725539924160878535905894,
            true
        );
        assertEq(left, 16);
        assertEq(center, 16);
        assertEq(right, 17);
        assertEq(remainingEntropy, 42);

        (left, center, right, remainingEntropy) = degenGambit.outcome(
            53187725539924160878542222622,
            true
        );
        assertEq(left, 16);
        assertEq(center, 16);
        assertEq(right, 17);
        assertEq(remainingEntropy, 42);

        (left, center, right, remainingEntropy) = degenGambit.outcome(
            53187725539930943413574021039,
            true
        );
        assertEq(left, 16);
        assertEq(center, 16);
        assertEq(right, 17);
        assertEq(remainingEntropy, 42);

        (left, center, right, remainingEntropy) = degenGambit.outcome(
            53187725539930943413580337766,
            true
        );
        assertEq(left, 16);
        assertEq(center, 16);
        assertEq(right, 17);
        assertEq(remainingEntropy, 42);

        (left, center, right, remainingEntropy) = degenGambit.outcome(
            53187725539930943413586654494,
            true
        );
        assertEq(left, 16);
        assertEq(center, 16);
        assertEq(right, 17);
        assertEq(remainingEntropy, 42);

        (left, center, right, remainingEntropy) = degenGambit.outcome(
            53202290923017282743128928175,
            true
        );
        assertEq(left, 16);
        assertEq(center, 16);
        assertEq(right, 17);
        assertEq(remainingEntropy, 42);

        (left, center, right, remainingEntropy) = degenGambit.outcome(
            53202290923017282743135244902,
            true
        );
        assertEq(left, 16);
        assertEq(center, 16);
        assertEq(right, 17);
        assertEq(remainingEntropy, 42);

        (left, center, right, remainingEntropy) = degenGambit.outcome(
            53202290923017282743141561630,
            true
        );
        assertEq(left, 16);
        assertEq(center, 16);
        assertEq(right, 17);
        assertEq(remainingEntropy, 42);

        (left, center, right, remainingEntropy) = degenGambit.outcome(
            53202290923024065277099618223,
            true
        );
        assertEq(left, 16);
        assertEq(center, 16);
        assertEq(right, 17);
        assertEq(remainingEntropy, 42);

        (left, center, right, remainingEntropy) = degenGambit.outcome(
            53202290923024065277105934950,
            true
        );
        assertEq(left, 16);
        assertEq(center, 16);
        assertEq(right, 17);
        assertEq(remainingEntropy, 42);

        (left, center, right, remainingEntropy) = degenGambit.outcome(
            53202290923024065277112251678,
            true
        );
        assertEq(left, 16);
        assertEq(center, 16);
        assertEq(right, 17);
        assertEq(remainingEntropy, 42);

        (left, center, right, remainingEntropy) = degenGambit.outcome(
            53202290923030847812144050095,
            true
        );
        assertEq(left, 16);
        assertEq(center, 16);
        assertEq(right, 17);
        assertEq(remainingEntropy, 42);

        (left, center, right, remainingEntropy) = degenGambit.outcome(
            53202290923030847812150366822,
            true
        );
        assertEq(left, 16);
        assertEq(center, 16);
        assertEq(right, 17);
        assertEq(remainingEntropy, 42);

        (left, center, right, remainingEntropy) = degenGambit.outcome(
            53202290923030847812156683550,
            true
        );
        assertEq(left, 16);
        assertEq(center, 16);
        assertEq(right, 17);
        assertEq(remainingEntropy, 42);
    }

    // Test generated by the generate_outcome_tests function in the game design notebook using the following parameters:
    // generate_outcome_tests(5, 0, 12, 42, True)
    function test_5_0_12_42_True() public view {
        uint256 left;
        uint256 center;
        uint256 right;
        uint256 remainingEntropy;

        (left, center, right, remainingEntropy) = degenGambit.outcome(
            52349424159873498624038836971,
            true
        );
        assertEq(left, 5);
        assertEq(center, 0);
        assertEq(right, 12);
        assertEq(remainingEntropy, 42);

        (left, center, right, remainingEntropy) = degenGambit.outcome(
            52349424159873498624089871062,
            true
        );
        assertEq(left, 5);
        assertEq(center, 0);
        assertEq(right, 12);
        assertEq(remainingEntropy, 42);

        (left, center, right, remainingEntropy) = degenGambit.outcome(
            52349424159873498624140905153,
            true
        );
        assertEq(left, 5);
        assertEq(center, 0);
        assertEq(right, 12);
        assertEq(remainingEntropy, 42);

        (left, center, right, remainingEntropy) = degenGambit.outcome(
            52349424159874854981153364715,
            true
        );
        assertEq(left, 5);
        assertEq(center, 0);
        assertEq(right, 12);
        assertEq(remainingEntropy, 42);

        (left, center, right, remainingEntropy) = degenGambit.outcome(
            52349424159874854981204398806,
            true
        );
        assertEq(left, 5);
        assertEq(center, 0);
        assertEq(right, 12);
        assertEq(remainingEntropy, 42);

        (left, center, right, remainingEntropy) = degenGambit.outcome(
            52349424159874854981255432897,
            true
        );
        assertEq(left, 5);
        assertEq(center, 0);
        assertEq(right, 12);
        assertEq(remainingEntropy, 42);

        (left, center, right, remainingEntropy) = degenGambit.outcome(
            52349424159876211339341634283,
            true
        );
        assertEq(left, 5);
        assertEq(center, 0);
        assertEq(right, 12);
        assertEq(remainingEntropy, 42);

        (left, center, right, remainingEntropy) = degenGambit.outcome(
            52349424159876211339392668374,
            true
        );
        assertEq(left, 5);
        assertEq(center, 0);
        assertEq(right, 12);
        assertEq(remainingEntropy, 42);

        (left, center, right, remainingEntropy) = degenGambit.outcome(
            52349424159876211339443702465,
            true
        );
        assertEq(left, 5);
        assertEq(center, 0);
        assertEq(right, 12);
        assertEq(remainingEntropy, 42);

        (left, center, right, remainingEntropy) = degenGambit.outcome(
            52378843295952961190351379179,
            true
        );
        assertEq(left, 5);
        assertEq(center, 0);
        assertEq(right, 12);
        assertEq(remainingEntropy, 42);

        (left, center, right, remainingEntropy) = degenGambit.outcome(
            52378843295952961190402413270,
            true
        );
        assertEq(left, 5);
        assertEq(center, 0);
        assertEq(right, 12);
        assertEq(remainingEntropy, 42);

        (left, center, right, remainingEntropy) = degenGambit.outcome(
            52378843295952961190453447361,
            true
        );
        assertEq(left, 5);
        assertEq(center, 0);
        assertEq(right, 12);
        assertEq(remainingEntropy, 42);

        (left, center, right, remainingEntropy) = degenGambit.outcome(
            52378843295954317547465906923,
            true
        );
        assertEq(left, 5);
        assertEq(center, 0);
        assertEq(right, 12);
        assertEq(remainingEntropy, 42);

        (left, center, right, remainingEntropy) = degenGambit.outcome(
            52378843295954317547516941014,
            true
        );
        assertEq(left, 5);
        assertEq(center, 0);
        assertEq(right, 12);
        assertEq(remainingEntropy, 42);

        (left, center, right, remainingEntropy) = degenGambit.outcome(
            52378843295954317547567975105,
            true
        );
        assertEq(left, 5);
        assertEq(center, 0);
        assertEq(right, 12);
        assertEq(remainingEntropy, 42);

        (left, center, right, remainingEntropy) = degenGambit.outcome(
            52378843295955673905654176491,
            true
        );
        assertEq(left, 5);
        assertEq(center, 0);
        assertEq(right, 12);
        assertEq(remainingEntropy, 42);

        (left, center, right, remainingEntropy) = degenGambit.outcome(
            52378843295955673905705210582,
            true
        );
        assertEq(left, 5);
        assertEq(center, 0);
        assertEq(right, 12);
        assertEq(remainingEntropy, 42);

        (left, center, right, remainingEntropy) = degenGambit.outcome(
            52378843295955673905756244673,
            true
        );
        assertEq(left, 5);
        assertEq(center, 0);
        assertEq(right, 12);
        assertEq(remainingEntropy, 42);

        (left, center, right, remainingEntropy) = degenGambit.outcome(
            52408262432032423756663921387,
            true
        );
        assertEq(left, 5);
        assertEq(center, 0);
        assertEq(right, 12);
        assertEq(remainingEntropy, 42);

        (left, center, right, remainingEntropy) = degenGambit.outcome(
            52408262432032423756714955478,
            true
        );
        assertEq(left, 5);
        assertEq(center, 0);
        assertEq(right, 12);
        assertEq(remainingEntropy, 42);

        (left, center, right, remainingEntropy) = degenGambit.outcome(
            52408262432032423756765989569,
            true
        );
        assertEq(left, 5);
        assertEq(center, 0);
        assertEq(right, 12);
        assertEq(remainingEntropy, 42);

        (left, center, right, remainingEntropy) = degenGambit.outcome(
            52408262432033780113778449131,
            true
        );
        assertEq(left, 5);
        assertEq(center, 0);
        assertEq(right, 12);
        assertEq(remainingEntropy, 42);

        (left, center, right, remainingEntropy) = degenGambit.outcome(
            52408262432033780113829483222,
            true
        );
        assertEq(left, 5);
        assertEq(center, 0);
        assertEq(right, 12);
        assertEq(remainingEntropy, 42);

        (left, center, right, remainingEntropy) = degenGambit.outcome(
            52408262432033780113880517313,
            true
        );
        assertEq(left, 5);
        assertEq(center, 0);
        assertEq(right, 12);
        assertEq(remainingEntropy, 42);

        (left, center, right, remainingEntropy) = degenGambit.outcome(
            52408262432035136471966718699,
            true
        );
        assertEq(left, 5);
        assertEq(center, 0);
        assertEq(right, 12);
        assertEq(remainingEntropy, 42);

        (left, center, right, remainingEntropy) = degenGambit.outcome(
            52408262432035136472017752790,
            true
        );
        assertEq(left, 5);
        assertEq(center, 0);
        assertEq(right, 12);
        assertEq(remainingEntropy, 42);

        (left, center, right, remainingEntropy) = degenGambit.outcome(
            52408262432035136472068786881,
            true
        );
        assertEq(left, 5);
        assertEq(center, 0);
        assertEq(right, 12);
        assertEq(remainingEntropy, 42);
    }
}<|MERGE_RESOLUTION|>--- conflicted
+++ resolved
@@ -33,11 +33,7 @@
 
     function test_ERC20Metadata() public view {
         assertEq(degenGambit.name(), "Degen's Gambit");
-<<<<<<< HEAD
         assertEq(degenGambit.decimals(), 18);
-=======
-        assertEq(degenGambit.decimals(), 0);
->>>>>>> 8e9c202c
         // Call the symbol function
         string memory symbol = degenGambit.symbol();
 
